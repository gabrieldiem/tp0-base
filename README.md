# TP0: Docker + Comunicaciones + Concurrencia

En el presente repositorio se provee un esqueleto básico de cliente/servidor, en donde todas las dependencias del mismo se encuentran encapsuladas en containers. Los alumnos deberán resolver una guía de ejercicios incrementales, teniendo en cuenta las condiciones de entrega descritas al final de este enunciado.

El cliente (Golang) y el servidor (Python) fueron desarrollados en diferentes lenguajes simplemente para mostrar cómo dos lenguajes de programación pueden convivir en el mismo proyecto con la ayuda de containers, en este caso utilizando [Docker Compose](https://docs.docker.com/compose/).

#### Índice

1. [Instrucciones de uso](#Instrucciones-de-uso)
   1. [Servidor](#Servidor)
   1. [Cliente](#Cliente)
   1. [Ejemplo](#Ejemplo)
1. [Parte 1: Introducción a Docker](#Parte-1-Introducción-a-Docker)
   1. [Ejercicio N°1](#Ejercicio-N1)
   1. [Ejercicio N°2](#Ejercicio-N2)
   1. [Ejercicio N°3](#Ejercicio-N3)
   1. [Ejercicio N°4](#Ejercicio-N4)
1. [Parte 2: Repaso de Comunicaciones](#Parte-2-Repaso-de-Comunicaciones)
   1. [Ejercicio N°5](#Ejercicio-N5)
   1. [Ejercicio N°6](#Ejercicio-N6)
   1. [Ejercicio N°7](#Ejercicio-N7)
1. [Parte 3: Repaso de Concurrencia](#Parte-3-Repaso-de-Concurrencia)
   1. [Ejercicio N°8](#Ejercicio-N8)
1. [Condiciones de Entrega](#Condiciones-de-Entrega)
1. [Entrega](#Entrega)
   1. [Sobre el Ejercicio N°1](#Sobre-el-Ejercicio-N1)
   1. [Sobre el Ejercicio N°2](#Sobre-el-Ejercicio-N2)

## Instrucciones de uso

El repositorio cuenta con un **Makefile** que incluye distintos comandos en forma de targets. Los targets se ejecutan mediante la invocación de: **make \<target\>**. Los target imprescindibles para iniciar y detener el sistema son **docker-compose-up** y **docker-compose-down**, siendo los restantes targets de utilidad para el proceso de depuración.

Los targets disponibles son:

| target                | accion                                                                                                                                                                                                                                                                                                                                                                |
| --------------------- | --------------------------------------------------------------------------------------------------------------------------------------------------------------------------------------------------------------------------------------------------------------------------------------------------------------------------------------------------------------------- |
| `docker-compose-up`   | Inicializa el ambiente de desarrollo. Construye las imágenes del cliente y el servidor, inicializa los recursos a utilizar (volúmenes, redes, etc) e inicia los propios containers.                                                                                                                                                                                   |
| `docker-compose-down` | Ejecuta `docker-compose stop` para detener los containers asociados al compose y luego `docker-compose down` para destruir todos los recursos asociados al proyecto que fueron inicializados. Se recomienda ejecutar este comando al finalizar cada ejecución para evitar que el disco de la máquina host se llene de versiones de desarrollo y recursos sin liberar. |
| `docker-compose-logs` | Permite ver los logs actuales del proyecto. Acompañar con `grep` para lograr ver mensajes de una aplicación específica dentro del compose.                                                                                                                                                                                                                            |
| `docker-image`        | Construye las imágenes a ser utilizadas tanto en el servidor como en el cliente. Este target es utilizado por **docker-compose-up**, por lo cual se lo puede utilizar para probar nuevos cambios en las imágenes antes de arrancar el proyecto.                                                                                                                       |
| `build`               | Compila la aplicación cliente para ejecución en el _host_ en lugar de en Docker. De este modo la compilación es mucho más veloz, pero requiere contar con todo el entorno de Golang y Python instalados en la máquina _host_.                                                                                                                                         |

### Servidor

Se trata de un "echo server", en donde los mensajes recibidos por el cliente se responden inmediatamente y sin alterar.

Se ejecutan en bucle las siguientes etapas:

1. Servidor acepta una nueva conexión.
2. Servidor recibe mensaje del cliente y procede a responder el mismo.
3. Servidor desconecta al cliente.
4. Servidor retorna al paso 1.

### Cliente

se conecta reiteradas veces al servidor y envía mensajes de la siguiente forma:

1. Cliente se conecta al servidor.
2. Cliente genera mensaje incremental.
3. Cliente envía mensaje al servidor y espera mensaje de respuesta.
4. Servidor responde al mensaje.
5. Servidor desconecta al cliente.
6. Cliente verifica si aún debe enviar un mensaje y si es así, vuelve al paso 2.

### Ejemplo

Al ejecutar el comando `make docker-compose-up` y luego `make docker-compose-logs`, se observan los siguientes logs:

```
client1  | 2024-08-21 22:11:15 INFO     action: config | result: success | client_id: 1 | server_address: server:12345 | loop_amount: 5 | loop_period: 5s | log_level: DEBUG
client1  | 2024-08-21 22:11:15 INFO     action: receive_message | result: success | client_id: 1 | msg: [CLIENT 1] Message N°1
server   | 2024-08-21 22:11:14 DEBUG    action: config | result: success | port: 12345 | listen_backlog: 5 | logging_level: DEBUG
server   | 2024-08-21 22:11:14 INFO     action: accept_connections | result: in_progress
server   | 2024-08-21 22:11:15 INFO     action: accept_connections | result: success | ip: 172.25.125.3
server   | 2024-08-21 22:11:15 INFO     action: receive_message | result: success | ip: 172.25.125.3 | msg: [CLIENT 1] Message N°1
server   | 2024-08-21 22:11:15 INFO     action: accept_connections | result: in_progress
server   | 2024-08-21 22:11:20 INFO     action: accept_connections | result: success | ip: 172.25.125.3
server   | 2024-08-21 22:11:20 INFO     action: receive_message | result: success | ip: 172.25.125.3 | msg: [CLIENT 1] Message N°2
server   | 2024-08-21 22:11:20 INFO     action: accept_connections | result: in_progress
client1  | 2024-08-21 22:11:20 INFO     action: receive_message | result: success | client_id: 1 | msg: [CLIENT 1] Message N°2
server   | 2024-08-21 22:11:25 INFO     action: accept_connections | result: success | ip: 172.25.125.3
server   | 2024-08-21 22:11:25 INFO     action: receive_message | result: success | ip: 172.25.125.3 | msg: [CLIENT 1] Message N°3
client1  | 2024-08-21 22:11:25 INFO     action: receive_message | result: success | client_id: 1 | msg: [CLIENT 1] Message N°3
server   | 2024-08-21 22:11:25 INFO     action: accept_connections | result: in_progress
server   | 2024-08-21 22:11:30 INFO     action: accept_connections | result: success | ip: 172.25.125.3
server   | 2024-08-21 22:11:30 INFO     action: receive_message | result: success | ip: 172.25.125.3 | msg: [CLIENT 1] Message N°4
server   | 2024-08-21 22:11:30 INFO     action: accept_connections | result: in_progress
client1  | 2024-08-21 22:11:30 INFO     action: receive_message | result: success | client_id: 1 | msg: [CLIENT 1] Message N°4
server   | 2024-08-21 22:11:35 INFO     action: accept_connections | result: success | ip: 172.25.125.3
server   | 2024-08-21 22:11:35 INFO     action: receive_message | result: success | ip: 172.25.125.3 | msg: [CLIENT 1] Message N°5
client1  | 2024-08-21 22:11:35 INFO     action: receive_message | result: success | client_id: 1 | msg: [CLIENT 1] Message N°5
server   | 2024-08-21 22:11:35 INFO     action: accept_connections | result: in_progress
client1  | 2024-08-21 22:11:40 INFO     action: loop_finished | result: success | client_id: 1
client1 exited with code 0
```

## Parte 1: Introducción a Docker

En esta primera parte del trabajo práctico se plantean una serie de ejercicios que sirven para introducir las herramientas básicas de Docker que se utilizarán a lo largo de la materia. El entendimiento de las mismas será crucial para el desarrollo de los próximos TPs.

### Ejercicio N°1:

Definir un script de bash `generar-compose.sh` que permita crear una definición de Docker Compose con una cantidad configurable de clientes. El nombre de los containers deberá seguir el formato propuesto: client1, client2, client3, etc.

El script deberá ubicarse en la raíz del proyecto y recibirá por parámetro el nombre del archivo de salida y la cantidad de clientes esperados:

`./generar-compose.sh docker-compose-dev.yaml 5`

Considerar que en el contenido del script pueden invocar un subscript de Go o Python:

```
#!/bin/bash
echo "Nombre del archivo de salida: $1"
echo "Cantidad de clientes: $2"
python3 mi-generador.py $1 $2
```

En el archivo de Docker Compose de salida se pueden definir volúmenes, variables de entorno y redes con libertad, pero recordar actualizar este script cuando se modifiquen tales definiciones en los sucesivos ejercicios.

### Ejercicio N°2:

Modificar el cliente y el servidor para lograr que realizar cambios en el archivo de configuración no requiera reconstruír las imágenes de Docker para que los mismos sean efectivos. La configuración a través del archivo correspondiente (`config.ini` y `config.yaml`, dependiendo de la aplicación) debe ser inyectada en el container y persistida por fuera de la imagen (hint: `docker volumes`).

### Ejercicio N°3:

Crear un script de bash `validar-echo-server.sh` que permita verificar el correcto funcionamiento del servidor utilizando el comando `netcat` para interactuar con el mismo. Dado que el servidor es un echo server, se debe enviar un mensaje al servidor y esperar recibir el mismo mensaje enviado.

En caso de que la validación sea exitosa imprimir: `action: test_echo_server | result: success`, de lo contrario imprimir:`action: test_echo_server | result: fail`.

El script deberá ubicarse en la raíz del proyecto. Netcat no debe ser instalado en la máquina _host_ y no se pueden exponer puertos del servidor para realizar la comunicación (hint: `docker network`). `

### Ejercicio N°4:

Modificar servidor y cliente para que ambos sistemas terminen de forma _graceful_ al recibir la signal SIGTERM. Terminar la aplicación de forma _graceful_ implica que todos los _file descriptors_ (entre los que se encuentran archivos, sockets, threads y procesos) deben cerrarse correctamente antes que el thread de la aplicación principal muera. Loguear mensajes en el cierre de cada recurso (hint: Verificar que hace el flag `-t` utilizado en el comando `docker compose down`).

## Parte 2: Repaso de Comunicaciones

Las secciones de repaso del trabajo práctico plantean un caso de uso denominado **Lotería Nacional**. Para la resolución de las mismas deberá utilizarse como base el código fuente provisto en la primera parte, con las modificaciones agregadas en el ejercicio 4.

### Ejercicio N°5:

Modificar la lógica de negocio tanto de los clientes como del servidor para nuestro nuevo caso de uso.

#### Cliente

Emulará a una _agencia de quiniela_ que participa del proyecto. Existen 5 agencias. Deberán recibir como variables de entorno los campos que representan la apuesta de una persona: nombre, apellido, DNI, nacimiento, numero apostado (en adelante 'número'). Ej.: `NOMBRE=Santiago Lionel`, `APELLIDO=Lorca`, `DOCUMENTO=30904465`, `NACIMIENTO=1999-03-17` y `NUMERO=7574` respectivamente.

Los campos deben enviarse al servidor para dejar registro de la apuesta. Al recibir la confirmación del servidor se debe imprimir por log: `action: apuesta_enviada | result: success | dni: ${DNI} | numero: ${NUMERO}`.

#### Servidor

Emulará a la _central de Lotería Nacional_. Deberá recibir los campos de la cada apuesta desde los clientes y almacenar la información mediante la función `store_bet(...)` para control futuro de ganadores. La función `store_bet(...)` es provista por la cátedra y no podrá ser modificada por el alumno.
Al persistir se debe imprimir por log: `action: apuesta_almacenada | result: success | dni: ${DNI} | numero: ${NUMERO}`.

#### Comunicación:

Se deberá implementar un módulo de comunicación entre el cliente y el servidor donde se maneje el envío y la recepción de los paquetes, el cual se espera que contemple:

- Definición de un protocolo para el envío de los mensajes.
- Serialización de los datos.
- Correcta separación de responsabilidades entre modelo de dominio y capa de comunicación.
- Correcto empleo de sockets, incluyendo manejo de errores y evitando los fenómenos conocidos como [_short read y short write_](https://cs61.seas.harvard.edu/site/2018/FileDescriptors/).

### Ejercicio N°6:

Modificar los clientes para que envíen varias apuestas a la vez (modalidad conocida como procesamiento por _chunks_ o _batchs_).
Los _batchs_ permiten que el cliente registre varias apuestas en una misma consulta, acortando tiempos de transmisión y procesamiento.

La información de cada agencia será simulada por la ingesta de su archivo numerado correspondiente, provisto por la cátedra dentro de `.data/datasets.zip`.
Los archivos deberán ser inyectados en los containers correspondientes y persistido por fuera de la imagen (hint: `docker volumes`), manteniendo la convencion de que el cliente N utilizara el archivo de apuestas `.data/agency-{N}.csv` .

En el servidor, si todas las apuestas del _batch_ fueron procesadas correctamente, imprimir por log: `action: apuesta_recibida | result: success | cantidad: ${CANTIDAD_DE_APUESTAS}`. En caso de detectar un error con alguna de las apuestas, debe responder con un código de error a elección e imprimir: `action: apuesta_recibida | result: fail | cantidad: ${CANTIDAD_DE_APUESTAS}`.

La cantidad máxima de apuestas dentro de cada _batch_ debe ser configurable desde config.yaml. Respetar la clave `batch: maxAmount`, pero modificar el valor por defecto de modo tal que los paquetes no excedan los 8kB.

Por su parte, el servidor deberá responder con éxito solamente si todas las apuestas del _batch_ fueron procesadas correctamente.

### Ejercicio N°7:

Modificar los clientes para que notifiquen al servidor al finalizar con el envío de todas las apuestas y así proceder con el sorteo.
Inmediatamente después de la notificacion, los clientes consultarán la lista de ganadores del sorteo correspondientes a su agencia.
Una vez el cliente obtenga los resultados, deberá imprimir por log: `action: consulta_ganadores | result: success | cant_ganadores: ${CANT}`.

El servidor deberá esperar la notificación de las 5 agencias para considerar que se realizó el sorteo e imprimir por log: `action: sorteo | result: success`.
Luego de este evento, podrá verificar cada apuesta con las funciones `load_bets(...)` y `has_won(...)` y retornar los DNI de los ganadores de la agencia en cuestión. Antes del sorteo no se podrán responder consultas por la lista de ganadores con información parcial.

Las funciones `load_bets(...)` y `has_won(...)` son provistas por la cátedra y no podrán ser modificadas por el alumno.

No es correcto realizar un broadcast de todos los ganadores hacia todas las agencias, se espera que se informen los DNIs ganadores que correspondan a cada una de ellas.

## Parte 3: Repaso de Concurrencia

En este ejercicio es importante considerar los mecanismos de sincronización a utilizar para el correcto funcionamiento de la persistencia.

### Ejercicio N°8:

Modificar el servidor para que permita aceptar conexiones y procesar mensajes en paralelo. En caso de que el alumno implemente el servidor en Python utilizando _multithreading_, deberán tenerse en cuenta las [limitaciones propias del lenguaje](https://wiki.python.org/moin/GlobalInterpreterLock).

## Condiciones de Entrega

Se espera que los alumnos realicen un _fork_ del presente repositorio para el desarrollo de los ejercicios y que aprovechen el esqueleto provisto tanto (o tan poco) como consideren necesario.

Cada ejercicio deberá resolverse en una rama independiente con nombres siguiendo el formato `ej${Nro de ejercicio}`. Se permite agregar commits en cualquier órden, así como crear una rama a partir de otra, pero al momento de la entrega deberán existir 8 ramas llamadas: ej1, ej2, ..., ej7, ej8.
(hint: verificar listado de ramas y últimos commits con `git ls-remote`)

Se espera que se redacte una sección del README en donde se indique cómo ejecutar cada ejercicio y se detallen los aspectos más importantes de la solución provista, como ser el protocolo de comunicación implementado (Parte 2) y los mecanismos de sincronización utilizados (Parte 3).

Se proveen [pruebas automáticas](https://github.com/7574-sistemas-distribuidos/tp0-tests) de caja negra. Se exige que la resolución de los ejercicios pase tales pruebas, o en su defecto que las discrepancias sean justificadas y discutidas con los docentes antes del día de la entrega. El incumplimiento de las pruebas es condición de desaprobación, pero su cumplimiento no es suficiente para la aprobación. Respetar las entradas de log planteadas en los ejercicios, pues son las que se chequean en cada uno de los tests.

La corrección personal tendrá en cuenta la calidad del código entregado y casos de error posibles, se manifiesten o no durante la ejecución del trabajo práctico. Se pide a los alumnos leer atentamente y **tener en cuenta** los criterios de corrección informados [en el campus](https://campusgrado.fi.uba.ar/mod/page/view.php?id=73393).

## Entrega

| Alumno               | Padrón | Email           |
| -------------------- | ------ | --------------- |
| Diem, Walter Gabriel | 105618 | wdiem@fi.uba.ar |

### Sobre el Ejercicio N°1

Se hizo un bash script para generar el archivo de configuración de Docker Compose en formato YAML, de esta manera para hacer la generación no hace falta tener dependencias instaladas, solamente `bash`.

La forma de uso es la siguiente:

```bash
./generar-compose.sh <OUTPUT_FILENAME> <NUMBER_OF_CLIENTS>
```

Por ejemplo:

```bash
./generar-compose.sh docker-compose-dev.yaml 5
```

Por defecto el target del Makefile `docker-compose-up` busca el archivo de Docker Compose con nombre `docker-compose-dev.yaml` por lo que si se le cambiara el nombre a este, requeriría ajustar también el Makefile. Así se puede seguir ejecutando para levantar los containers:

```bash
make docker-compose-up
```

Se agregó un flush de logs en el cliente antes de finalizar el proceso, con el objetivo de asegurar que todo el contenido pendiente en los buffers de `stdout` y `stderr` sea enviado, de modo que el logger de Docker pueda recibirlo correctamente.

<<<<<<< HEAD
### Sobre el Ejercicio N°2

Para lograr que no sea necesario reconstruir las imágenes de Docker se utilizaron dos artefactos: volúmenes (`docker volumes`) y `.dockerignore`.

Se crearon los archivos `.dockerignore` para evitar incluir determinados archivos o carpetas en el build context de Docker, uno para el cliente que ignore el archivo `config.yaml` y uno para el server que ignore el archivo `config.ini`. Adicionalmente, se decidió excluir el mismo `.dockerignore` y `Dockerfile`, además del directorio `__pycache__`, ya que no son necesarios en el build context.

Se editó el script generador del YAML de Docker Compose, donde se agregó la montura de los archivos de configuración como volumen que comprende a sólo dichos archivos. Para el caso de los clientes, cabe aclarar que todos los clientes comparten el mismo archivo de configuración.
=======
Ya que se encontró el `TODO` y se considera esencial para el funcionamiento de aplicaciones conectadas mediante red que no exista short-read ni short-write, además de para asegurar la correcta ejecución ejecución de las pruebas ahora y en los ejercicios siguientes. Para ello, en el caso de recepción de mensaje de itera sobre el socket hasta recibir el delimitador `\n` y para el caso de envío se utilizó la función de `socket` de Python `sendAll` y para el caso de Go se iteró hasta escribir todos los bytes en la conexión `conn`.
>>>>>>> 0e1d3a59
<|MERGE_RESOLUTION|>--- conflicted
+++ resolved
@@ -239,14 +239,12 @@
 
 Se agregó un flush de logs en el cliente antes de finalizar el proceso, con el objetivo de asegurar que todo el contenido pendiente en los buffers de `stdout` y `stderr` sea enviado, de modo que el logger de Docker pueda recibirlo correctamente.
 
-<<<<<<< HEAD
+Ya que se encontró el `TODO` y se considera esencial para el funcionamiento de aplicaciones conectadas mediante red que no exista short-read ni short-write, además de para asegurar la correcta ejecución ejecución de las pruebas ahora y en los ejercicios siguientes. Para ello, en el caso de recepción de mensaje de itera sobre el socket hasta recibir el delimitador `\n` y para el caso de envío se utilizó la función de `socket` de Python `sendAll` y para el caso de Go se iteró hasta escribir todos los bytes en la conexión `conn`.
+
 ### Sobre el Ejercicio N°2
 
 Para lograr que no sea necesario reconstruir las imágenes de Docker se utilizaron dos artefactos: volúmenes (`docker volumes`) y `.dockerignore`.
 
 Se crearon los archivos `.dockerignore` para evitar incluir determinados archivos o carpetas en el build context de Docker, uno para el cliente que ignore el archivo `config.yaml` y uno para el server que ignore el archivo `config.ini`. Adicionalmente, se decidió excluir el mismo `.dockerignore` y `Dockerfile`, además del directorio `__pycache__`, ya que no son necesarios en el build context.
 
-Se editó el script generador del YAML de Docker Compose, donde se agregó la montura de los archivos de configuración como volumen que comprende a sólo dichos archivos. Para el caso de los clientes, cabe aclarar que todos los clientes comparten el mismo archivo de configuración.
-=======
-Ya que se encontró el `TODO` y se considera esencial para el funcionamiento de aplicaciones conectadas mediante red que no exista short-read ni short-write, además de para asegurar la correcta ejecución ejecución de las pruebas ahora y en los ejercicios siguientes. Para ello, en el caso de recepción de mensaje de itera sobre el socket hasta recibir el delimitador `\n` y para el caso de envío se utilizó la función de `socket` de Python `sendAll` y para el caso de Go se iteró hasta escribir todos los bytes en la conexión `conn`.
->>>>>>> 0e1d3a59
+Se editó el script generador del YAML de Docker Compose, donde se agregó la montura de los archivos de configuración como volumen que comprende a sólo dichos archivos. Para el caso de los clientes, cabe aclarar que todos los clientes comparten el mismo archivo de configuración.